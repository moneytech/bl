--- conflicted
+++ resolved
@@ -46,17 +46,11 @@
 #endif
 
 #ifdef BL_PLATFORM_WIN
-<<<<<<< HEAD
 #define BL_PATH_SEPARATOR "\\"
+#define BL_ENVPATH_SEPARATOR ';'
 #else
 #define BL_PATH_SEPARATOR "/"
-=======
-#define BL_FILE_SEPARATOR "\\"
-#define BL_ENVPATH_SEPARATOR ';'
-#else
-#define BL_FILE_SEPARATOR "/"
 #define BL_ENVPATH_SEPARATOR ':'
->>>>>>> d63a59a9
 #endif
 
 #define BL_ARRAY_SIZE(array) (sizeof(array) / sizeof(array[0]))
