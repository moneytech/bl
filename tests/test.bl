/* testing playground */

<<<<<<< HEAD
#load "libc.bl"
=======
//#load "libc.bl"
#load "libc.bls"
>>>>>>> bbe42904

printf fn (string) s32 : extern;

main : fn () s32 {
  printf("hello world\n");
  return 0;
};
<|MERGE_RESOLUTION|>--- conflicted
+++ resolved
@@ -1,11 +1,7 @@
 /* testing playground */
 
-<<<<<<< HEAD
-#load "libc.bl"
-=======
 //#load "libc.bl"
-#load "libc.bls"
->>>>>>> bbe42904
+
 
 printf fn (string) s32 : extern;
 
